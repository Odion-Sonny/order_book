from django.shortcuts import render
from rest_framework import viewsets, status
from rest_framework.decorators import action, api_view
from rest_framework.response import Response
from .models import Asset, Order, OrderBook
from .serializers import AssetSerializer, OrderSerializer, OrderBookSerializer
from .services.matching_engine import MatchingEngine
from .services.alpaca_service import alpaca_service
from django.db.models import Min, Max, Sum
import random
from decimal import Decimal
from django.utils import timezone

class AssetViewSet(viewsets.ModelViewSet):
    queryset = Asset.objects.all()
    serializer_class = AssetSerializer
    
    @action(detail=False, methods=['get'])
    def market_data(self, request):
        """Get real-time market data for all assets from Alpaca"""
        assets = Asset.objects.all()
        symbols = [asset.ticker for asset in assets]
        
        # Get comprehensive market snapshots from Alpaca
        snapshots = alpaca_service.get_market_snapshot(symbols)
        
        # Get historical data for charts  
        bars = alpaca_service.get_stock_bars(symbols, timeframe='1Day', limit=30)
        
        result = []
        for asset in assets:
            ticker = asset.ticker
            snapshot = snapshots.get(ticker, {})
            
            # Extract real quote data
            quote_data = {}
            if 'latest_quote' in snapshot:
                quote_data = {
                    'bid_price': snapshot['latest_quote']['bid_price'],
                    'ask_price': snapshot['latest_quote']['ask_price'],
                    'bid_size': snapshot['latest_quote']['bid_size'],
                    'ask_size': snapshot['latest_quote']['ask_size'],
                    'timestamp': snapshot['latest_quote']['timestamp']
                }
            
            # Calculate real price change if daily data available
            price_change = 0
            price_change_percent = 0
            current_price = 0
            
            if 'daily_bar' in snapshot and 'prev_daily_bar' in snapshot:
                current_price = snapshot['daily_bar']['close']
                prev_close = snapshot['prev_daily_bar']['close']
                if prev_close > 0:
                    price_change = current_price - prev_close
                    price_change_percent = (price_change / prev_close) * 100
            elif 'last_trade' in snapshot:
                current_price = snapshot['last_trade']['price']
            
            asset_data = {
                'id': asset.id,
                'name': asset.name,
                'ticker': ticker,
                'description': asset.description,
                'quote': quote_data,
                'chart_data': bars.get(ticker, []),
                'market_snapshot': snapshot,
                'price_change': price_change,
                'price_change_percent': price_change_percent,
                'current_price': current_price
            }
            result.append(asset_data)
        
        return Response(result)

class OrderViewSet(viewsets.ModelViewSet):
    queryset = Order.objects.all()
    serializer_class = OrderSerializer

    def perform_create(self, serializer):
        # Get asset by ticker
        asset_ticker = self.request.data.get('asset')
        try:
            asset = Asset.objects.get(ticker=asset_ticker)
            order = serializer.save(asset=asset)
            order_book = OrderBook.objects.get(asset=order.asset)
            matching_engine = MatchingEngine(order_book)
            matched, filled_amount = matching_engine.process_order(order)
            
            if matched:
                return Response({
                    'status': 'filled',
                    'filled_amount': filled_amount
                })
            return Response({
                'status': 'pending',
                'filled_amount': filled_amount
            })
        except Asset.DoesNotExist:
            return Response({
                'error': f'Asset {asset_ticker} not found'
            }, status=400)

class OrderBookViewSet(viewsets.ReadOnlyModelViewSet):
    queryset = OrderBook.objects.all()
    serializer_class = OrderBookSerializer

    def get_queryset(self):
        queryset = super().get_queryset()
        for order_book in queryset:
            # Calculate best bid and ask
            bids = Order.objects.filter(
                asset=order_book.asset,
                side='BUY',
                status='PENDING'
            ).aggregate(best_bid=Max('price'))
            
            asks = Order.objects.filter(
                asset=order_book.asset,
                side='SELL',
                status='PENDING'
            ).aggregate(best_ask=Min('price'))
            
            order_book.best_bid = bids['best_bid']
            order_book.best_ask = asks['best_ask']
        
        return queryset
    
    @action(detail=False, methods=['get'])
    def by_ticker(self, request):
        """Get order book by ticker symbol"""
        ticker = request.query_params.get('ticker')
        if not ticker:
            return Response({'error': 'ticker parameter is required'}, status=400)
        
        try:
            asset = Asset.objects.get(ticker=ticker.upper())
            order_book = OrderBook.objects.get(asset=asset)
            
            # Manually call the depth logic without requiring pk
            depth_levels = int(request.query_params.get('levels', 10))
            
            # Get pending orders for this asset
            bids = Order.objects.filter(
                asset=order_book.asset,
                side='BUY',
                status='PENDING'
            ).values('price').annotate(
                total_size=Sum('size')
            ).order_by('-price')[:depth_levels]
            
            asks = Order.objects.filter(
                asset=order_book.asset,
                side='SELL',
                status='PENDING'
            ).values('price').annotate(
                total_size=Sum('size')
            ).order_by('price')[:depth_levels]
            
            # If no orders exist, generate realistic market depth from Alpaca quotes
            if not bids and not asks:
                quotes = alpaca_service.get_latest_quotes([ticker])
                
                if ticker in quotes and quotes[ticker]['ask_price'] > 0:
                    bid_price = quotes[ticker]['bid_price']
                    ask_price = quotes[ticker]['ask_price']
                    spread = ask_price - bid_price
                    mid_price = (bid_price + ask_price) / 2
                    
                    # Generate realistic order book depth around market price
                    bid_list = []
                    ask_list = []
                    
                    # Create 10 levels of bids below market price
                    for i in range(10):
                        level_price = bid_price - (spread * 0.1 * i)
                        # Generate realistic size based on distance from market
                        base_size = random.randint(50, 500)
                        size_multiplier = 1 + (i * 0.3)  # Larger sizes further from market
                        level_size = int(base_size * size_multiplier)
                        running_total = sum(bid['size'] for bid in bid_list) + level_size
                        
                        bid_list.append({
                            'price': round(level_price, 2),
                            'size': level_size,
                            'total': round(running_total * level_price, 2)
                        })
                    
                    # Create 10 levels of asks above market price  
                    for i in range(10):
                        level_price = ask_price + (spread * 0.1 * i)
                        base_size = random.randint(50, 500)
                        size_multiplier = 1 + (i * 0.3)
                        level_size = int(base_size * size_multiplier)
                        running_total = sum(ask['size'] for ask in ask_list) + level_size
                        
                        ask_list.insert(0, {  # Insert at beginning to maintain price order
                            'price': round(level_price, 2),
                            'size': level_size,
                            'total': round(running_total * level_price, 2)
                        })
                    
                    return Response({
                        'bids': bid_list,
                        'asks': ask_list,
                        'last_price': mid_price,
                        'ticker': ticker,
                        'market_data': {
                            'bid_price': quotes[ticker]['bid_price'],
                            'ask_price': quotes[ticker]['ask_price'],
                            'bid_size': quotes[ticker]['bid_size'],
                            'ask_size': quotes[ticker]['ask_size']
                        }
                    })
                else:
                    return Response({
                        'bids': [],
                        'asks': [],
                        'last_price': 0,
                        'ticker': ticker,
                        'message': 'No real market data available'
                    })
            
            # Calculate cumulative totals for real orders
            bid_list = []
            running_bid_total = 0
            for bid in bids:
                running_bid_total += float(bid['total_size'])
                bid_list.append({
                    'price': float(bid['price']),
                    'size': float(bid['total_size']),
                    'total': round(running_bid_total * float(bid['price']), 2)
                })
            
            ask_list = []
            running_ask_total = 0
            for ask in asks:
                running_ask_total += float(ask['total_size'])
                ask_list.append({
                    'price': float(ask['price']),
                    'size': float(ask['total_size']),
                    'total': round(running_ask_total * float(ask['price']), 2)
                })
            
            return Response({
                'bids': bid_list,
                'asks': ask_list,
                'last_price': float(order_book.last_price) if order_book.last_price else 0,
                'ticker': order_book.asset.ticker
            })
            
        except Asset.DoesNotExist:
            return Response({'error': f'Asset with ticker {ticker} not found'}, status=404)
        except OrderBook.DoesNotExist:
            return Response({'error': f'Order book for {ticker} not found'}, status=404)

    @action(detail=True, methods=['get'])
    def depth(self, request, pk=None):
        order_book = self.get_object()
        depth_levels = int(request.query_params.get('levels', 10))
        
        # Get pending orders for this asset
        bids = Order.objects.filter(
            asset=order_book.asset,
            side='BUY',
            status='PENDING'
        ).values('price').annotate(
            total_size=Sum('size')
        ).order_by('-price')[:depth_levels]
        
        asks = Order.objects.filter(
            asset=order_book.asset,
            side='SELL',
            status='PENDING'
        ).values('price').annotate(
            total_size=Sum('size')
        ).order_by('price')[:depth_levels]
        
        # If no orders exist, generate realistic market depth from Alpaca quotes
        if not bids and not asks:
            ticker = order_book.asset.ticker
            quotes = alpaca_service.get_latest_quotes([ticker])
            
            if ticker in quotes and quotes[ticker]['ask_price'] > 0:
                bid_price = quotes[ticker]['bid_price']
                ask_price = quotes[ticker]['ask_price']
                spread = ask_price - bid_price
                mid_price = (bid_price + ask_price) / 2
                
                # Generate realistic order book depth around market price
                bid_list = []
                ask_list = []
                
                # Create levels of bids below market price
                for i in range(depth_levels):
                    level_price = bid_price - (spread * 0.1 * i)
                    base_size = random.randint(50, 500)
                    size_multiplier = 1 + (i * 0.3)
                    level_size = int(base_size * size_multiplier)
                    running_total = sum(bid['size'] for bid in bid_list) + level_size
                    
                    bid_list.append({
                        'price': round(level_price, 2),
                        'size': level_size,
                        'total': round(running_total * level_price, 2)
                    })
                
                # Create levels of asks above market price  
                for i in range(depth_levels):
                    level_price = ask_price + (spread * 0.1 * i)
                    base_size = random.randint(50, 500)
                    size_multiplier = 1 + (i * 0.3)
                    level_size = int(base_size * size_multiplier)
                    running_total = sum(ask['size'] for ask in ask_list) + level_size
                    
                    ask_list.insert(0, {
                        'price': round(level_price, 2),
                        'size': level_size,
                        'total': round(running_total * level_price, 2)
                    })
                
                return Response({
                    'bids': bid_list,
                    'asks': ask_list,
                    'last_price': mid_price,
                    'ticker': ticker,
                    'market_data': quotes.get(ticker, {})
                })
            else:
                return Response({
                    'bids': [],
                    'asks': [],
                    'last_price': float(order_book.last_price) if order_book.last_price else 0,
                    'ticker': ticker,
                    'market_data': quotes.get(ticker, {})
                })
        
        # Calculate cumulative totals for real orders
        bid_list = []
        running_bid_total = 0
        for bid in bids:
            running_bid_total += float(bid['total_size'])
            bid_list.append({
                'price': float(bid['price']),
                'size': float(bid['total_size']),
                'total': round(running_bid_total * float(bid['price']), 2)
            })
        
        ask_list = []
        running_ask_total = 0
        for ask in asks:
            running_ask_total += float(ask['total_size'])
            ask_list.append({
                'price': float(ask['price']),
                'size': float(ask['total_size']),
                'total': round(running_ask_total * float(ask['price']), 2)
            })
        
        return Response({
            'bids': bid_list,
            'asks': ask_list,
            'last_price': float(order_book.last_price) if order_book.last_price else 0,
            'ticker': order_book.asset.ticker
        })

@api_view(['GET'])
def trades_list(request):
    """Get real trade executions from Alpaca API"""
    try:
        assets = Asset.objects.all()
        symbols = [asset.ticker for asset in assets]
        
<<<<<<< HEAD
        if assets:
            # Generate trades with sequential timestamps (newest first)
            base_time = timezone.now()
            for i in range(15):
                asset = random.choice(assets)
                # Get current market price
                quotes = alpaca_service.get_latest_quotes([asset.ticker])
                base_price = 100  # Default fallback
                
                if asset.ticker in quotes and quotes[asset.ticker]['ask_price'] > 0:
                    base_price = (quotes[asset.ticker]['bid_price'] + quotes[asset.ticker]['ask_price']) / 2
                
                # Generate realistic price variation
                price_variation = random.uniform(-0.02, 0.02)  # ±2%
                trade_price = base_price * (1 + price_variation)
                
                # Generate sequential timestamps (newest first)
                # Each trade is 15-45 seconds older than the previous one
                seconds_back = sum([random.randint(15, 45) for _ in range(i + 1)])
                trade_time = base_time - timezone.timedelta(seconds=seconds_back)
                
                sample_trades.append({
                    'id': f"trade_{i+1}_{int(trade_time.timestamp())}",
                    'asset': asset.ticker,
                    'price': f"{trade_price:.2f}",
                    'size': str(random.randint(10, 500)),
                    'timestamp': trade_time.isoformat(),
                    'buyer_order_id': f"buy_{random.randint(1000, 9999)}",
                    'seller_order_id': f"sell_{random.randint(1000, 9999)}"
                })
=======
        # Try to get real trade data from Alpaca
        alpaca_trades = []
        account_orders = []
        
        if symbols:
            # Get market trade data
            try:
                alpaca_trades = alpaca_service.get_recent_trades(symbols, limit=30)
            except Exception as e:
                print(f"Error getting Alpaca market trades: {e}")
            
            # Get account order executions
            try:
                account_orders = alpaca_service.get_account_orders(limit=20)
            except Exception as e:
                print(f"Error getting Alpaca account orders: {e}")
        
        # Combine all trades
        all_trades = alpaca_trades + account_orders
        
        # Only return real Alpaca data - no simulated fallback
        if not all_trades:
            print("No real Alpaca trades available - returning empty list")
            return Response([])
>>>>>>> 0766f542
        
        # Sort by timestamp descending (newest first)
        all_trades.sort(key=lambda x: x['timestamp'], reverse=True)
        
        # Return most recent 50 trades
        return Response(all_trades[:50])
        
    except Exception as e:
        return Response({'error': f'Failed to fetch trades: {str(e)}'}, status=500)<|MERGE_RESOLUTION|>--- conflicted
+++ resolved
@@ -365,14 +365,34 @@
 
 @api_view(['GET'])
 def trades_list(request):
-    """Get real trade executions from Alpaca API"""
+    """Get real trade executions from Alpaca API with simulated fallback"""
     try:
         assets = Asset.objects.all()
         symbols = [asset.ticker for asset in assets]
         
-<<<<<<< HEAD
-        if assets:
-            # Generate trades with sequential timestamps (newest first)
+        # Try to get real trade data from Alpaca
+        alpaca_trades = []
+        account_orders = []
+        
+        if symbols:
+            # Get market trade data
+            try:
+                alpaca_trades = alpaca_service.get_recent_trades(symbols, limit=30)
+            except Exception as e:
+                print(f"Error getting Alpaca market trades: {e}")
+            
+            # Get account order executions
+            try:
+                account_orders = alpaca_service.get_account_orders(limit=20)
+            except Exception as e:
+                print(f"Error getting Alpaca account orders: {e}")
+        
+        # Combine all trades
+        all_trades = alpaca_trades + account_orders
+        
+        # If no real Alpaca data, generate simulated trades with proper ordering
+        if not all_trades and assets:
+            sample_trades = []
             base_time = timezone.now()
             for i in range(15):
                 asset = random.choice(assets)
@@ -392,41 +412,25 @@
                 seconds_back = sum([random.randint(15, 45) for _ in range(i + 1)])
                 trade_time = base_time - timezone.timedelta(seconds=seconds_back)
                 
+                # Generate additional trade properties for enhanced UI
+                side = random.choice(['BUY', 'SELL'])
+                size = random.randint(10, 500)
+                volume = trade_price * size
+                
                 sample_trades.append({
                     'id': f"trade_{i+1}_{int(trade_time.timestamp())}",
                     'asset': asset.ticker,
                     'price': f"{trade_price:.2f}",
-                    'size': str(random.randint(10, 500)),
+                    'size': str(size),
                     'timestamp': trade_time.isoformat(),
                     'buyer_order_id': f"buy_{random.randint(1000, 9999)}",
-                    'seller_order_id': f"sell_{random.randint(1000, 9999)}"
-                })
-=======
-        # Try to get real trade data from Alpaca
-        alpaca_trades = []
-        account_orders = []
-        
-        if symbols:
-            # Get market trade data
-            try:
-                alpaca_trades = alpaca_service.get_recent_trades(symbols, limit=30)
-            except Exception as e:
-                print(f"Error getting Alpaca market trades: {e}")
-            
-            # Get account order executions
-            try:
-                account_orders = alpaca_service.get_account_orders(limit=20)
-            except Exception as e:
-                print(f"Error getting Alpaca account orders: {e}")
-        
-        # Combine all trades
-        all_trades = alpaca_trades + account_orders
-        
-        # Only return real Alpaca data - no simulated fallback
-        if not all_trades:
-            print("No real Alpaca trades available - returning empty list")
-            return Response([])
->>>>>>> 0766f542
+                    'seller_order_id': f"sell_{random.randint(1000, 9999)}",
+                    'side': side,
+                    'trade_type': 'MARKET',
+                    'volume': f"{volume:.2f}"
+                })
+            
+            all_trades = sample_trades
         
         # Sort by timestamp descending (newest first)
         all_trades.sort(key=lambda x: x['timestamp'], reverse=True)
