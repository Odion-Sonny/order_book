--- conflicted
+++ resolved
@@ -1,10 +1,6 @@
 from django.db import models
-<<<<<<< HEAD
-from django.contrib.auth.models import User
-=======
 from django.utils import timezone
 from django.contrib.auth.models import AbstractUser
->>>>>>> 8d980bd2
 
 # Create your models here.
 
@@ -47,14 +43,10 @@
 
 
 class OrderBook(models.Model):
-<<<<<<< HEAD
-    order = models.ForeignKey(Order, on_delete=models.CASCADE)
-=======
     """
     Represents the core of the trading engine where all orders are executed.
     """
 
->>>>>>> 8d980bd2
     asset = models.OneToOneField(Asset, on_delete=models.CASCADE)
     # other fields like exchange, status may be needed.
 
